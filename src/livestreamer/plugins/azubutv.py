--- conflicted
+++ resolved
@@ -22,72 +22,9 @@
 }
 
 _url_re = re.compile("http(s)?://(\w+\.)?azubu.tv/(?P<domain>\w+)")
-<<<<<<< HEAD
 
 PARAMS_REGEX = r"(\w+)=({.+?}|\[.+?\]|\(.+?\)|'(?:[^'\\]|\\')*'|\"(?:[^\"\\]|\\\")*\"|\S+)"
 stream_video_url = "http://api.azubu.tv/public/channel/{}/player"
-=======
-CHANNEL_INFO_URL = "http://api.azubu.tv/public/channel/%s/player"
-
-_viewerexp_schema = validate.Schema(
-    validate.attr({
-        "programmedContent": {
-            "videoPlayer": validate.attr({
-                "mediaDTO": validate.attr({
-                    "renditions": {
-                        int: validate.attr({
-                            "encodingRate": int,
-                            "defaultURL": validate.text
-                        })
-                    }
-                })
-            })
-        }
-    })
-)
-
-
-@AMF3ObjectBase.register("com.brightcove.experience.ViewerExperienceRequest")
-class ViewerExperienceRequest(AMF3ObjectBase):
-    __members__ = ["contentOverrides",
-                   "experienceId",
-                   "URL",
-                   "playerKey",
-                   "deliveryType",
-                   "TTLToken"]
-
-    def __init__(self, URL, contentOverrides, experienceId, playerKey, TTLToken=""):
-        self.URL = URL
-        self.deliveryType = float("nan")
-        self.contentOverrides = contentOverrides
-        self.experienceId = experienceId
-        self.playerKey = playerKey
-        self.TTLToken = TTLToken
-
-
-@AMF3ObjectBase.register("com.brightcove.experience.ContentOverride")
-class ContentOverride(AMF3ObjectBase):
-    __members__ = ["featuredRefId",
-                   "contentRefIds",
-                   "contentId",
-                   "contentType",
-                   "contentIds",
-                   "featuredId",
-                   "contentRefId",
-                   "target"]
-
-    def __init__(self, contentId=float("nan"), contentRefId=None, contentType=0,
-                 target="videoPlayer"):
-        self.contentType = contentType
-        self.contentId = contentId
-        self.target = target
-        self.contentIds = None
-        self.contentRefId = contentRefId
-        self.contentRefIds = None
-        self.contentType = 0
-        self.featuredId = float("nan")
-        self.featuredRefId = None
->>>>>>> 9bc8949c
 
 
 class AzubuTV(Plugin):
@@ -129,7 +66,6 @@
         if j["data"]["is_live"] != True:
             return "", False
         else:
-<<<<<<< HEAD
             is_live = True
 
         stream_url = 'https://edge.api.brightcove.com/playback/v1/accounts/3361910549001/videos/ref:{0}'
@@ -139,71 +75,6 @@
 
         stream_url = t["sources"][0]["src"]
         return stream_url, is_live
-=======
-            content_override = ContentOverride(contentId=int(video_player))
-        viewer_exp_req = ViewerExperienceRequest(self.url,
-                                                [content_override],
-                                                int(player_id), key)
-
-        req = AMFPacket(version=3)
-        req.messages.append(AMFMessage(
-            "com.brightcove.experience.ExperienceRuntimeFacade.getDataForExperience",
-            "/1",
-            [AMF_MESSAGE_PREFIX, viewer_exp_req]
-        ))
-
-        return req
-
-    def _send_amf_request(self, req, key):
-        headers = {
-            "content-type": "application/x-amf"
-        }
-        res = http.post(AMF_GATEWAY, data=bytes(req.serialize()),
-                        headers=headers, params=dict(playerKey=key))
-
-        return AMFPacket.deserialize(BytesIO(res.content))
-
-    def _get_player_params(self, retries=5):
-        match = _url_re.match(self.url);
-        domain = match.group('domain');
-        try:
-            res = http.get(CHANNEL_INFO_URL % str(domain))
-        except PluginError as err:
-            # The server sometimes gives us 404 for no reason
-            if "404" in str(err) and retries:
-                sleep(1)
-                return self._get_player_params(retries - 1)
-            else:
-                raise
-        channel_info = http.json(res)
-        channel_info = channel_info['data']
-
-        key = channel_info['player_key'];
-
-        is_live = channel_info['is_live'];
-
-        stream_video = channel_info['stream_video']
-        if stream_video:
-            video_player = "ref:" + stream_video['reference_id']
-        else:
-            is_live = False
-            video_player = None
-
-        player_id = channel_info['player_id']
-
-        return key, video_player, player_id, is_live
-
-    def _parse_result(self, res):
-        res = _viewerexp_schema.validate(res)
-        player = res.programmedContent["videoPlayer"]
-        renditions = sorted(player.mediaDTO.renditions.values(),
-                            key=lambda r: r.encodingRate or 100000000)
-
-        streams = {}
-        for stream_name, rendition in zip(STREAM_NAMES, renditions):
-            stream = AkamaiHDStream(self.session, rendition.defaultURL)
-            streams[stream_name] = stream
->>>>>>> 9bc8949c
 
 
     def _get_streams(self):
